--- conflicted
+++ resolved
@@ -1,6 +1,6 @@
 // To run file
 // npm run dev
-require('dotenv').config()
+require('dotenv').config();
 import { initEngine, type PictonizerConfiguration } from "./src/index";
 
 const apiKey = process.env.OPENAI_API_KEY;
@@ -28,11 +28,7 @@
 });
 
 const prompt = "animals";
-<<<<<<< HEAD
 const maxSuggestions = 40;
-=======
-const maxSuggestions = 30;
->>>>>>> 3baeffb4
 const symbolSet = "arasaac";
 const language = "eng";
 
@@ -47,20 +43,13 @@
   .then((suggestions) =>
     console.log(
       "\nSuggestions -----------------------------------------------\n",
-<<<<<<< HEAD
-      suggestions.length
+      suggestions,
+      "length: " + suggestions.length
     )
   );
 
-/* // Get suggestions with image
-=======
-      suggestions,
-      "length: "+suggestions.length
-    )
-  );
-
+/*
 // Get suggestions with GlobalSymbol and Pictonizer images
->>>>>>> 3baeffb4
 engineInstance
   .getSuggestionsAndProcessPictograms({
     prompt,

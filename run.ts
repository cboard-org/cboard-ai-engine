// To run file
// npm run dev
require('dotenv').config()
import { type ContentSafetyConfiguration, initEngine, type PictonizerConfiguration } from "./src/index";

const apiKey = process.env.OPENAI_API_KEY;

const openAIConfiguration = {
  apiKey,
<<<<<<< HEAD
  basePath:
    "https://cboard-openai.openai.azure.com/openai/deployments/ToEdit-01",
=======
  basePath: "https://cboard-openai.openai.azure.com/openai/deployments/ToEdit-01",
>>>>>>> c76e6ce0
  baseOptions: {
    headers: { "api-key": apiKey },
    params: {
      "api-version": "2022-12-01",
    },
  },
};

const pictonizerConfiguration = {
  URL: process.env.PICTONIZER_URL,
  token: process.env.PICTONIZER_AUTH_TOKEN,
  keyWords: "arasaac pictograms",
} as PictonizerConfiguration;

const contentSafetyConfiguration = {
  endpoint: process.env.CONTENT_SAFETY_ENDPOINT,
  key: process.env.CONTENT_SAFETY_KEY,
} as ContentSafetyConfiguration;

const engineInstance = initEngine({
  openAIConfiguration,
  pictonizerConfiguration,
  contentSafetyConfiguration,
});

const prompt = "Italian food";
const maxSuggestions = 15;
const symbolSet = "arasaac";
<<<<<<< HEAD
const language = "eng"; 
=======
//const language = "spa";
const language = "eng";
>>>>>>> c76e6ce0

//Check content safety
//console.log("isPromptSafe: "+ engineInstance.isContentSafe(prompt));
engineInstance.isContentSafe(prompt).then((result) => {
  console.log('Is content safe?', result);
});


// Get suggestions with GlobalSymbols
engineInstance
  .getSuggestions({
    prompt,
    maxSuggestions,
    symbolSet,
    language,
  })
  .then((suggestions) =>
    console.log(
      "\nSuggestions -----------------------------------------------\n",
      suggestions,
      "length: " + suggestions.length
    )
  );

/*
// Get suggestions with GlobalSymbol and Pictonizer images
engineInstance
  .getSuggestionsAndProcessPictograms({
    prompt,
    maxSuggestions,
    symbolSet,
    language,
  })
  .then((suggestions) =>
    console.log(
      "\nSuggestions with image -----------------------------------------------\n",
      suggestions
    )
  );

//Get Pictonizer image
engineInstance.pictonizer("dog").then((image) => {
  console.log(
    "Pictonizer image -----------------------------------------------\n"
  );
  console.dir(image, { depth: null });
}); */<|MERGE_RESOLUTION|>--- conflicted
+++ resolved
@@ -7,12 +7,8 @@
 
 const openAIConfiguration = {
   apiKey,
-<<<<<<< HEAD
   basePath:
     "https://cboard-openai.openai.azure.com/openai/deployments/ToEdit-01",
-=======
-  basePath: "https://cboard-openai.openai.azure.com/openai/deployments/ToEdit-01",
->>>>>>> c76e6ce0
   baseOptions: {
     headers: { "api-key": apiKey },
     params: {
@@ -41,12 +37,8 @@
 const prompt = "Italian food";
 const maxSuggestions = 15;
 const symbolSet = "arasaac";
-<<<<<<< HEAD
-const language = "eng"; 
-=======
 //const language = "spa";
 const language = "eng";
->>>>>>> c76e6ce0
 
 //Check content safety
 //console.log("isPromptSafe: "+ engineInstance.isContentSafe(prompt));

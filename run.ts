// To run file
// npm run dev
<<<<<<< HEAD
require('dotenv').config()
import { type ContentSafetyConfiguration, initEngine, type PictonizerConfiguration } from "./src/index";
=======
require('dotenv').config();
import { initEngine, type PictonizerConfiguration } from "./src/index";
>>>>>>> f9ec078f

const apiKey = process.env.OPENAI_API_KEY;

const openAIConfiguration = {
  apiKey,
  basePath: "https://cboard-openai.openai.azure.com/openai/deployments/ToEdit",
  baseOptions: {
    headers: { "api-key": apiKey },
    params: {
      "api-version": "2022-12-01",
    },
  },
};

const pictonizerConfiguration = {
  URL: process.env.PICTONIZER_URL,
  token: process.env.PICTONIZER_AUTH_TOKEN,
  keyWords: "arasaac pictograms",
} as PictonizerConfiguration;

const contentSafetyConfiguration = {
  endpoint: process.env.CONTENT_SAFETY_ENDPOINT,
  key: process.env.CONTENT_SAFETY_KEY,
} as ContentSafetyConfiguration;

const engineInstance = initEngine({
  openAIConfiguration,
  pictonizerConfiguration,
  contentSafetyConfiguration,
});

<<<<<<< HEAD
const prompt = "A family of 5 people";
const maxSuggestions = 5;
const symbolSet = "arasaac";
const language = "eng";

//Check content safety
//console.log("isPromptSafe: "+ engineInstance.isContentSafe(prompt));
engineInstance.isContentSafe(prompt).then((result) => {
  console.log('Is content safe?', result);
});


// Get suggestions
=======
const prompt = "animals";
const maxSuggestions = 40;
const symbolSet = "arasaac";
const language = "eng";

// Get suggestions with GlobalSymbols
>>>>>>> f9ec078f
engineInstance
  .getSuggestions({
    prompt,
    maxSuggestions,
    symbolSet,
    language,
  })
  .then((suggestions) =>
    console.log(
      "\nSuggestions -----------------------------------------------\n",
      suggestions,
      "length: " + suggestions.length
    )
  );

<<<<<<< HEAD
/* // Get suggestions with image
=======
/*
// Get suggestions with GlobalSymbol and Pictonizer images
>>>>>>> f9ec078f
engineInstance
  .getSuggestionsAndProcessPictograms({
    prompt,
    maxSuggestions,
    symbolSet,
    language,
  })
  .then((suggestions) =>
    console.log(
      "\nSuggestions with image -----------------------------------------------\n",
      suggestions
    )
  );

//Get Pictonizer image
engineInstance.pictonizer("dog").then((image) => {
  console.log(
    "Pictonizer image -----------------------------------------------\n"
  );
  console.dir(image, { depth: null });
}); */<|MERGE_RESOLUTION|>--- conflicted
+++ resolved
@@ -1,12 +1,7 @@
 // To run file
 // npm run dev
-<<<<<<< HEAD
 require('dotenv').config()
 import { type ContentSafetyConfiguration, initEngine, type PictonizerConfiguration } from "./src/index";
-=======
-require('dotenv').config();
-import { initEngine, type PictonizerConfiguration } from "./src/index";
->>>>>>> f9ec078f
 
 const apiKey = process.env.OPENAI_API_KEY;
 
@@ -38,7 +33,6 @@
   contentSafetyConfiguration,
 });
 
-<<<<<<< HEAD
 const prompt = "A family of 5 people";
 const maxSuggestions = 5;
 const symbolSet = "arasaac";
@@ -51,15 +45,7 @@
 });
 
 
-// Get suggestions
-=======
-const prompt = "animals";
-const maxSuggestions = 40;
-const symbolSet = "arasaac";
-const language = "eng";
-
 // Get suggestions with GlobalSymbols
->>>>>>> f9ec078f
 engineInstance
   .getSuggestions({
     prompt,
@@ -75,12 +61,8 @@
     )
   );
 
-<<<<<<< HEAD
-/* // Get suggestions with image
-=======
 /*
 // Get suggestions with GlobalSymbol and Pictonizer images
->>>>>>> f9ec078f
 engineInstance
   .getSuggestionsAndProcessPictograms({
     prompt,

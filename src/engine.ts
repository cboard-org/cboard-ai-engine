--- conflicted
+++ resolved
@@ -151,61 +151,12 @@
   symbolSet?: SymbolSet;
   language: string;
 }): Promise<Suggestion[]> {
-<<<<<<< HEAD
   if (symbolSet === GLOBAL_SYMBOLS)
     return await getGlobalSymbolsPictogramSuggestions({
       URL: globalConfiguration.globalSymbolsURL,
       words,
       language,
       symbolSet,
-=======
-  try {
-    const requests = words.map((word) =>
-      axios.get<LabelsSearchApiResponse>(globalConfiguration.globalSymbolsURL, {
-        params: {
-          query: removeDiacritics(word),
-          symbolset: symbolSet,
-          language: language,
-        },
-      } as AxiosRequestConfig)
-    );
-    const responses = await Promise.all(requests);
-    //TODO: to get better results, we can use nlp.js to get the singular of each word
-    
-    const suggestions: Suggestion[] = responses.map((response) => {
-      const data = response.data;
-      if (data.length)
-        return {
-          id: nanoid(5),
-          label: data[0].text,
-          locale: data[0].language,
-          pictogram: {
-            isAIGenerated: false,
-            images: data.map((label) => ({
-              id: label.id.toString(),
-              symbolSet: label.picto.symbolset_id.toString(),
-              url: label.picto.image_url,
-            })),
-          },
-        };
-
-      return {
-        id: nanoid(5),
-        label: words[responses.indexOf(response)],
-        locale: language,
-        pictogram: {
-          isAIGenerated: true,
-          images: [
-            {
-              blob: null,
-              ok: false,
-              error: "ERROR: No image in the Symbol Set",
-              prompt: words[responses.indexOf(response)],
-            },
-          ],
-        },
-      };
->>>>>>> c76e6ce0
     });
   // Default to ARASAAC
   return await getArasaacPictogramSuggestions({
@@ -349,7 +300,6 @@
     if (isUnexpected(result)) {
       throw result;
     }
-<<<<<<< HEAD
     const severity = result.body.categoriesAnalysis.reduce(
       (acc, cur) => acc + (cur.severity || 0),
       0
@@ -358,11 +308,8 @@
   } catch (error) {
     throw new Error("Error checking content safety: " + error);
   }
-=======
-     
 }
 
 function removeDiacritics(str: string) {
   return str.normalize("NFD").replace(/[\u0300-\u036f]/g, "");
->>>>>>> c76e6ce0
 }